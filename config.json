{
<<<<<<< HEAD
    "pairs": ["BTCUSDT", "ETHBTC"],
    "iterations": 3
=======
    "pairs": ["BTCUSDT"],
    "datasaver": false
>>>>>>> 206fbc21
}<|MERGE_RESOLUTION|>--- conflicted
+++ resolved
@@ -1,9 +1,4 @@
 {
-<<<<<<< HEAD
-    "pairs": ["BTCUSDT", "ETHBTC"],
-    "iterations": 3
-=======
     "pairs": ["BTCUSDT"],
     "datasaver": false
->>>>>>> 206fbc21
 }