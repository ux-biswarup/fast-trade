--- conflicted
+++ resolved
@@ -109,10 +109,7 @@
     if len(results):
         return all(results)
 
-# def main(pairs, strategy, csv_base, log_path):
-def main():
-    pairs = ["BTCUSDT"]
-    csv_base = 
+def main(pairs, strategy, csv_base, log_path):
     # prep the csv files, the might be zipped
     run_id = str(uuid.uuid4())
     run_start = datetime.datetime.utcnow()
@@ -155,83 +152,17 @@
             new_run_log.write(json.dumps(run_sum, indent=3))
 
 if __name__ == "__main__":
-<<<<<<< HEAD
-    # csv_path = 'BTCUSDT_sample.csv'
-    #csv_base = "/Users/jedmeier/Projects/fast_trade/fast_trade"
-    #log_path = "/Users/jedmeier/Projects/fast_trade/fast_trade/logs"
     csv_base = "/var/www/static/current/2017_standard"
     log_path = "/var/www/static/current/logs"
-    # log_path = None
+    
+    # csv_base = "/Users/jedmeier/2017_standard/"
+    # log_path = "/Users/jedmeier/Projects/fast_trade/fast_trade/logs"
+    
     #pairs = ["BTCUSDT"]
-    # csv_base = "/Users/jedmeier/Projects/fast_trade/fast_trade"
-    #csv_base = "/Users/jedmeier/zipped"
-    strategy = {
-        "name": "EMA",
-        "enter": [
-            ('close','>','mid'), # ref to compare, operator, other ref to compare
-            ('close', '>', 'long')
-            ],
-        "exit": [('close','<', 'mid')],
-        "indicators": [ # must be a list, must look like below
-            {
-                'ref':'short', # reference for strategy
-                'name': 'ta.ema', # indicator name
-                'timeperiod': 31, # timeperiod to use
-                'df':'close' # data frame column name
-            },
-            {   'ref':'mid',
-                'name': 'ta.ema',
-                'timeperiod': 90,
-                'df':'close'
-            },
-            {   'ref':'long',
-                'name': 'ta.ema',
-                'timeperiod': 180,
-                'df':'close'
-            },
-        ]
-
-    }
-
-    main(pairs, strategy, csv_base, log_path)
-=======
-    # csv_base = "/Users/jedmeier/Projects/fast_trade/fast_trade"
-    csv_base = "/Users/jedmeier/2017_standard/"
-    log_path = "/Users/jedmeier/Projects/fast_trade/fast_trade/logs"
+    with open("../2017_all.json") as all_pairs_file:
+        pairs = json.load(all_pairs_file)
     
-    # csv_base = "/home/jedmeier/crypto-data/crypto_data/2017_standard"
-    # log_path = "/home/jedmeier/fast_trade/fast_trade/logs"
-    # log_path = None
-    pairs = ["BTCUSDT"]
-    # with open("../2017_all.json") as all_pairs_file:
-    #     pairs = json.load(all_pairs_file)
-    
-    with open("../SimpleMa.strat.json") as strat_file:
+    with open("../running-scared.strat.json") as strat_file:
         strategy = json.load(strat_file)
     
-    main(pairs, strategy, csv_base, log_path)
-
-    # csv_file_path = os.path.join(csv_base, "BTCUSDT.csv")
-#     indicators = [
-#       {
-#          "ref": "short",
-#          "name": "ta.ema",
-#          "timeperiod": 51,
-#          "df": "close"
-#       },
-#       {
-#          "ref": "mid",
-#          "name": "ta.ema",
-#          "timeperiod": 120,
-#          "df": "close"
-#       },
-#       {
-#          "ref": "long",
-#          "name": "ta.ema",
-#          "timeperiod": 280,
-#          "df": "close"
-#       }
-#    ]
-#     # print(csv_file_path)
-#     build_data_frame(csv_file_path, indicators)
->>>>>>> a579236b
+    main(pairs, strategy, csv_base, log_path)