import pandas as pd
from finta import TA
import os

MIN = 1
HOUR = 60
DAY = 1440


def build_data_frame(ohlcv_path, strategy):
    """
    Params:
        ohlcv_path: string, absolute path of where to find the data file
        strategy: dict, assembles and calulates all the data, designed by user
        timerange: dict, start/stop keys of datetime in string format
            ex: 2018-01-01 00:00:00
    """
    if not os.path.isfile(ohlcv_path):
        raise Exception(f"File doesn't exist: {ohlcv_path}")

    df = pd.read_csv(ohlcv_path, parse_dates=True)
    indicators = strategy.get("indicators", [])

    for ind in indicators:
        func = ind.get("func")
        field_name = ind.get("name")
        if ind.get("args"):
            args = ind.get("args", [])
            df[field_name] = indicator_map[func](df, *args)
        else:

            df[field_name] = indicator_map[func](df)

    s_chart_period = strategy.get("chart_period", 1)
    chart_period = determine_chart_period(s_chart_period)

    df = df[df.close != 0]

    df["datetime"] = pd.to_datetime(df["date"], unit="s")
    df.set_index(["datetime"], inplace=True)
    df = df.iloc[::chart_period, :]

    start_time = strategy.get("start")
    stop_time = strategy.get("stop")

<<<<<<< HEAD
    if start_time and stop_time:
        df = df[start_time:stop_time]  # noqa
    elif start_time and not stop_time:
        df = df[start_time:]  # noqa
    elif not start_time and stop_time:
        df = df[:stop_time]  # noqa
=======
        df = df.loc[start_dt:stop_dt]
>>>>>>> 4baafec4

    return df


def determine_chart_period(chart_period):
    multiplyer = MIN

    chart_period = str(chart_period)

    if chart_period.isnumeric():
        clean_chart_period = int(chart_period)

    clean_chart_period = chart_period
    if type(chart_period) == str:
        if "m" in chart_period:
            multiplyer = MIN
            replace_char = "m"

        if "h" in chart_period:
            multiplyer = HOUR
            replace_char = "h"

        if "d" in chart_period:
            replace_char = "d"
            multiplyer = DAY
        if not chart_period.isnumeric():
            clean_chart_period = int(chart_period.replace(replace_char, ""))
        else:
            clean_chart_period = int(chart_period)

    return int(clean_chart_period * multiplyer)


def wto_helper(df, channel_length=10, average_length=21, adjust=True):
    wto = TA.WTO(df, channel_length, average_length, adjust)
    return wto["WT1."] - wto["WT2."]


indicator_map = {
    "ta.sma": TA.SMA,
    "ta.smm": TA.SMM,
    "ta.ssma": TA.SSMA,
    "ta.ema": TA.EMA,
    "ta.dema": TA.DEMA,
    "ta.tema": TA.TEMA,
    "ta.trima": TA.TRIMA,
    "ta.vama": TA.VAMA,
    "ta.er": TA.ER,
    "ta.kama": TA.KAMA,
    "ta.zlema": TA.ZLEMA,
    "ta.wma": TA.WMA,
    "ta.hma": TA.HMA,
    "ta.evwma": TA.EVWMA,
    "ta.vwap": TA.VWAP,
    "ta.smma": TA.SMMA,
    "ta.macd": TA.MACD,
    "ta.ppo": TA.PPO,
    "ta.vw_macd": TA.VW_MACD,
    "ta.ev_macd": TA.EV_MACD,
    "ta.mom": TA.MOM,
    "ta.roc": TA.ROC,
    "ta.rsi": TA.RSI,
    "ta.ift_rsi": TA.IFT_RSI,
    "ta.tr": TA.TR,
    "ta.atr": TA.ATR,
    "ta.sar": TA.SAR,
    "ta.bbands": TA.BBANDS,
    "ta.bbwidth": TA.BBWIDTH,
    "ta.percent_b": TA.PERCENT_B,
    "ta.kc": TA.KC,
    "ta.do": TA.DO,
    "ta.dmi": TA.DMI,
    "ta.adx": TA.ADX,
    "ta.pivot": TA.PIVOT,
    "ta.pivot_fib": TA.PIVOT_FIB,
    "ta.stoch": TA.STOCH,
    "ta.stochd": TA.STOCHD,
    "ta.stochrsi": TA.STOCHRSI,
    "ta.williams": TA.WILLIAMS,
    "ta.uo": TA.UO,
    "ta.ao": TA.AO,
    "ta.mi": TA.MI,
    "ta.vortex": TA.VORTEX,
    "ta.kst": TA.KST,
    "ta.tsi": TA.TSI,
    "ta.tp": TA.TP,
    "ta.adl": TA.ADL,
    "ta.chaikin": TA.CHAIKIN,
    "ta.mfi": TA.MFI,
    "ta.obv": TA.OBV,
    "ta.wobv": TA.WOBV,
    "ta.vzo": TA.VZO,
    "ta.pzo": TA.PZO,
    "ta.efi": TA.EFI,
    "ta.cfi": TA.CFI,
    "ta.ebbp": TA.EBBP,
    "ta.emv": TA.EMV,
    "ta.cci": TA.CCI,
    "ta.copp": TA.COPP,
    "ta.basp": TA.BASP,
    "ta.baspn": TA.BASPN,
    "ta.cmo": TA.CMO,
    "ta.chandelier": TA.CHANDELIER,
    "ta.qstick": TA.QSTICK,
    "ta.tmf": TA.TMF,
    "ta.fish": TA.FISH,
    "ta.ichimoku": TA.ICHIMOKU,
    "ta.apz": TA.APZ,
    "ta.vr": TA.VR,
    "ta.sqzmi": TA.SQZMI,
    "ta.vpt": TA.VPT,
    "ta.fve": TA.FVE,
    "ta.vfi": TA.VFI,
    "ta.msd": TA.MSD,
    "ta.wto": wto_helper,
}<|MERGE_RESOLUTION|>--- conflicted
+++ resolved
@@ -43,16 +43,12 @@
     start_time = strategy.get("start")
     stop_time = strategy.get("stop")
 
-<<<<<<< HEAD
     if start_time and stop_time:
         df = df[start_time:stop_time]  # noqa
     elif start_time and not stop_time:
         df = df[start_time:]  # noqa
     elif not start_time and stop_time:
         df = df[:stop_time]  # noqa
-=======
-        df = df.loc[start_dt:stop_dt]
->>>>>>> 4baafec4
 
     return df
 
